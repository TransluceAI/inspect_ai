--- conflicted
+++ resolved
@@ -18,8 +18,5 @@
 | DROP: A Reading Comprehension Benchmark Requiring Discrete Reasoning Over Paragraphs          | <https://arxiv.org/pdf/1903.00161>   |                   [drop.py](drop/drop.py) | Hugging Face |
 | WINOGRANDE: An Adversarial Winograd Schema Challenge at Scale                                 | <https://arxiv.org/pdf/1907.10641>   | [winogrande.py](winogrande/winogrande.py) | Hugging Face |
 | RACE-H: A benchmark for testing reading comprehension and reasoning abilities of neural models. | <https://arxiv.org/abs/1704.04683>   |             [race-h.py](race-h/race-h.py) | Hugging Face |
-<<<<<<< HEAD
 | MMMU: A Massive Multi-discipline Multimodal Understanding and Reasoning Benchmark.            | <https://arxiv.org/abs/2311.16502>   |             [mmmu.py](mmmu/mmmu.py)       | Hugging Face |
-=======
-| CommonsenseQA: A Question Answering Challenge Targeting Commonsense Knowledge                 | <https://arxiv.org/pdf/1811.00937v2> |   [commonsense_qa.py](commonsense_qa/commonsense_qa.py) | Hugging Face |
->>>>>>> ad3e5152
+| CommonsenseQA: A Question Answering Challenge Targeting Commonsense Knowledge                 | <https://arxiv.org/pdf/1811.00937v2> |   [commonsense_qa.py](commonsense_qa/commonsense_qa.py) | Hugging Face |