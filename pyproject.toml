--- conflicted
+++ resolved
@@ -51,16 +51,7 @@
 log_level = "warning"
 
 [tool.mypy]
-<<<<<<< HEAD
-exclude = [
-    "tests/test_package",
-    "build",
-    "(?:^|/)_resources/",
-    "examples/bridge",
-]
-=======
 exclude = ["tests/test_package", "build", "(?:^|/)_resources/", "examples/bridge", "src/inspect_tool_support"]
->>>>>>> ab7487cb
 warn_unused_ignores = true
 no_implicit_reexport = true
 strict_equality = true
@@ -128,16 +119,10 @@
     "aioboto3",
     "azure-ai-inference",
     "google-cloud-aiplatform",
-<<<<<<< HEAD
-    "google-generativeai",
-    "goodfire",
-    "groq",
-=======
     "google-genai",
     "goodfire",
     "griffe",
     "groq", 
->>>>>>> ab7487cb
     "ipython",
     "markdown",
     "mistralai",
@@ -154,11 +139,7 @@
     "pytest-cov",
     "pytest-dotenv",
     "pytest-xdist",
-<<<<<<< HEAD
-    "ruff==0.9.3",             # match version specified in .pre-commit-config.yaml
-=======
     "ruff==0.9.6", # match version specified in .pre-commit-config.yaml
->>>>>>> ab7487cb
     "textual-dev>=0.86.2",
     "trio",
     "types-Markdown",
@@ -173,14 +154,9 @@
     "types-psutil",
     "types-python-dateutil",
 ]
-<<<<<<< HEAD
-doc = ["quarto-cli", "jupyter"]
+doc = ["quarto-cli==1.5.57", "jupyter", "panflute", "markdown", "griffe"]
 dist = ["twine", "build"]
 
 [tool.uv]
 managed = false
-cache-keys = [{ file = "pyproject.toml" }, { file = "requirements.txt" }]
-=======
-doc = ["quarto-cli==1.5.57", "jupyter", "panflute", "markdown", "griffe"]
-dist = ["twine", "build"]
->>>>>>> ab7487cb
+cache-keys = [{ file = "pyproject.toml" }, { file = "requirements.txt" }]